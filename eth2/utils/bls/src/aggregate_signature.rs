use super::{AggregatePublicKey, Signature, BLS_AGG_SIG_BYTE_SIZE};
use bls_aggregates::{
    AggregatePublicKey as RawAggregatePublicKey, AggregateSignature as RawAggregateSignature,
};
use serde::de::{Deserialize, Deserializer};
use serde::ser::{Serialize, Serializer};
use serde_hex::{encode as hex_encode, HexVisitor};
use ssz::{decode, hash, Decodable, DecodeError, Encodable, SszStream, TreeHash};

/// A BLS aggregate signature.
///
/// This struct is a wrapper upon a base type and provides helper functions (e.g., SSZ
/// serialization).
#[derive(Debug, PartialEq, Clone, Default, Eq)]
pub struct AggregateSignature {
    aggregate_signature: RawAggregateSignature,
    is_empty: bool,
}

impl AggregateSignature {
    /// Instantiate a new AggregateSignature.
    ///
    /// is_empty is false
    /// AggregateSiganture is point at infinity
    pub fn new() -> Self {
        Self {
            aggregate_signature: RawAggregateSignature::new(),
            is_empty: false,
        }
    }

    /// Add (aggregate) a signature to the `AggregateSignature`.
    pub fn add(&mut self, signature: &Signature) {
        if !self.is_empty {
            self.aggregate_signature.add(signature.as_raw())
        }
<<<<<<< HEAD
=======
    }

    /// Add (aggregate) another `AggregateSignature`.
    pub fn add_aggregate(&mut self, agg_signature: &AggregateSignature) {
        self.aggregate_signature
            .add_aggregate(&agg_signature.aggregate_signature)
>>>>>>> a46f676f
    }

    /// Verify the `AggregateSignature` against an `AggregatePublicKey`.
    ///
    /// Only returns `true` if the set of keys in the `AggregatePublicKey` match the set of keys
    /// that signed the `AggregateSignature`.
    pub fn verify(
        &self,
        msg: &[u8],
        domain: u64,
        aggregate_public_key: &AggregatePublicKey,
    ) -> bool {
        if self.is_empty {
            return false;
        }
        self.aggregate_signature
            .verify(msg, domain, aggregate_public_key.as_raw())
    }

    /// Verify this AggregateSignature against multiple AggregatePublickeys with multiple Messages.
    ///
    ///  All PublicKeys related to a Message should be aggregated into one AggregatePublicKey.
    ///  Each AggregatePublicKey has a 1:1 ratio with a 32 byte Message.
    pub fn verify_multiple(
        &self,
        messages: &[&[u8]],
        domain: u64,
        aggregate_public_keys: &[&AggregatePublicKey],
    ) -> bool {
        if self.is_empty {
            return false;
        }
        let aggregate_public_keys: Vec<&RawAggregatePublicKey> =
            aggregate_public_keys.iter().map(|pk| pk.as_raw()).collect();

        // Messages are concatenated into one long message.
        let mut msg: Vec<u8> = vec![];
        for message in messages {
            msg.extend_from_slice(message);
        }

        self.aggregate_signature
            .verify_multiple(&msg[..], domain, &aggregate_public_keys[..])
    }

    /// Return AggregateSiganture as bytes
    pub fn as_bytes(&self) -> Vec<u8> {
        if self.is_empty {
            return vec![0; BLS_AGG_SIG_BYTE_SIZE];
        }
        self.aggregate_signature.as_bytes()
    }

    /// Convert bytes to AggregateSiganture
    pub fn from_bytes(bytes: &[u8]) -> Result<Self, DecodeError> {
        for byte in bytes {
            if *byte != 0 {
                let sig =
                    RawAggregateSignature::from_bytes(&bytes).map_err(|_| DecodeError::Invalid)?;
                return Ok(Self {
                    aggregate_signature: sig,
                    is_empty: false,
                });
            }
        }
        Ok(Self::empty_signature())
    }

    /// Returns if the AggregateSiganture `is_empty`
    pub fn is_empty(&self) -> bool {
        self.is_empty
    }

    /// Creates a new AggregateSignature
    ///
    /// aggregate_signature set to the point infinity
    /// is_empty set to true
    pub fn empty_signature() -> Self {
        Self {
            aggregate_signature: RawAggregateSignature::new(),
            is_empty: true,
        }
    }
}

impl Encodable for AggregateSignature {
    fn ssz_append(&self, s: &mut SszStream) {
        s.append_encoded_raw(&self.as_bytes());
    }
}

impl Decodable for AggregateSignature {
    fn ssz_decode(bytes: &[u8], i: usize) -> Result<(Self, usize), DecodeError> {
        if bytes.len() - i < BLS_AGG_SIG_BYTE_SIZE {
            return Err(DecodeError::TooShort);
        }
        let agg_sig = AggregateSignature::from_bytes(&bytes[i..(i + BLS_AGG_SIG_BYTE_SIZE)])
            .map_err(|_| DecodeError::Invalid)?;
        Ok((agg_sig, i + BLS_AGG_SIG_BYTE_SIZE))
    }
}

impl Serialize for AggregateSignature {
    /// Serde serialization is compliant the Ethereum YAML test format.
    fn serialize<S>(&self, serializer: S) -> Result<S::Ok, S::Error>
    where
        S: Serializer,
    {
        serializer.serialize_str(&hex_encode(self.as_bytes()))
    }
}

impl<'de> Deserialize<'de> for AggregateSignature {
    /// Serde serialization is compliant the Ethereum YAML test format.
    fn deserialize<D>(deserializer: D) -> Result<Self, D::Error>
    where
        D: Deserializer<'de>,
    {
        let bytes = deserializer.deserialize_str(HexVisitor)?;
        let agg_sig = decode(&bytes[..])
            .map_err(|e| serde::de::Error::custom(format!("invalid ssz ({:?})", e)))?;
        Ok(agg_sig)
    }
}

impl TreeHash for AggregateSignature {
    fn hash_tree_root(&self) -> Vec<u8> {
        hash(&self.as_bytes())
    }
}

#[cfg(test)]
mod tests {
    use super::super::{Keypair, Signature};
    use super::*;
    use ssz::{decode, ssz_encode};

    #[test]
    pub fn test_ssz_round_trip() {
        let keypair = Keypair::random();

        let mut original = AggregateSignature::new();
        original.add(&Signature::new(&[42, 42], 0, &keypair.sk));

        let bytes = ssz_encode(&original);
        let decoded = decode::<AggregateSignature>(&bytes).unwrap();

        assert_eq!(original, decoded);
    }
}<|MERGE_RESOLUTION|>--- conflicted
+++ resolved
@@ -34,15 +34,12 @@
         if !self.is_empty {
             self.aggregate_signature.add(signature.as_raw())
         }
-<<<<<<< HEAD
-=======
     }
 
     /// Add (aggregate) another `AggregateSignature`.
     pub fn add_aggregate(&mut self, agg_signature: &AggregateSignature) {
         self.aggregate_signature
             .add_aggregate(&agg_signature.aggregate_signature)
->>>>>>> a46f676f
     }
 
     /// Verify the `AggregateSignature` against an `AggregatePublicKey`.
